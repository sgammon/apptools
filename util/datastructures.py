--- conflicted
+++ resolved
@@ -402,18 +402,9 @@
         if name == 'ProxiedStructure':
             return type(name, chain, mappings)
 
-<<<<<<< HEAD
-		if name == 'ProxiedStructure':
-			return type(name, chain, mappings)
-
-		# Init calculated data attributes
-		mappings['_pmap'] = {}
-		mappings['_plookup'] = []
-=======
         # Init calculated data attributes
         mappings['_pmap'] = {}
         mappings['_plookup'] = []
->>>>>>> e52155e9
 
         # Define __contains__ proxy
         def _contains(proxied_o, flag_or_value):
@@ -427,13 +418,7 @@
 
             ''' Attempt to resolve the fragment by a forward, then reverse resolution chain. '''
 
-<<<<<<< HEAD
-			if proxied_o.__contains__(fragment):
-
-				return proxied_o._pmap.get(fragment)
-=======
             if proxied_o.__contains__(fragment):
->>>>>>> e52155e9
 
                 return proxied_o._pmap.get(fragment)
 
@@ -751,61 +736,5 @@
 
         ''' Delete this property's internal value. '''
 
-<<<<<<< HEAD
-		if self.__contains__(key):
-			return self.__data.get(key, default)
-		return default
-
-
-## PropertyDescriptor - utility class for wrapping a value + type pair, with options
-class PropertyDescriptor(object):
-
-	''' Utility class used to encapsulate a name, type, and set of options for a property on a data model. '''
-
-	__name = _EMPTY
-	__type = _EMPTY
-	__opts = _EMPTY
-	__value = _EMPTY
-
-	def __init__(self, name, proptype, options, **kwargs):
-
-		''' Property initialized and descriptor class. '''
-
-		options.update(kwargs)
-		self.__name, self.__type, self.__opts = name, proptype, DictProxy(options)
-
-	def __set__(self, instance, value):
-
-		''' Set this property's internal value. '''
-
-		# check type
-		if 'validate' not in self.__opts and 'typeless' not in self.__opts and self.__opts.get('typeless', False) != True:
-			if not isinstance(value, self.__type):
-				raise ValueError('Property "%s" on model instance "%s" only accepts values of type "%s".' % (self.__name, instance, self.__type))
-		else:
-			if not self.__opts.get('typeless', False):
-				value = self.__opts.validate(value)
-
-		self.__value = value
-		return
-
-	def __get__(self, instance, owner):
-
-		''' Get this property's internal value. '''
-
-		# if empty, return None
-		if self.__value == _EMPTY:
-			return None
-		else:
-			return self.__value
-
-	def __delete__(self, instance):
-
-		''' Delete this property's internal value. '''
-
-		# set value to empty
-		self.__value = _EMPTY
-=======
         # set value to empty
-        self.__value = _EMPTY
->>>>>>> e52155e9
+        self.__value = _EMPTY